--- conflicted
+++ resolved
@@ -118,13 +118,6 @@
   .appendChild(document.createElement('div'))
   .id = srId; // todo add on creation of page, not here
 
-<<<<<<< HEAD
-function goToDecl(d) { 
-  window.location.href = `${siteRoot}find/${d}`; 
-}
-
-=======
->>>>>>> 09bc4c47
 function handleSearchCursorUpDown(down) {
   const sel = document.querySelector(`#${srId} .selected`);
   const sr = document.getElementById(srId);
