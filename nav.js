--- conflicted
+++ resolved
@@ -91,16 +91,7 @@
   });
 }
 
-<<<<<<< HEAD
 // Simple search through declarations by name
-=======
-
-
-
-
-
-// Simple declaration search
->>>>>>> 999c3678
 // -------------------------
 
 const searchWorkerURL = new URL(`${siteRoot}searchWorker.js`, window.location);
